#![crate_name = "librespot"]

#![cfg_attr(feature = "cargo-clippy", allow(unused_io_amount))]

#[macro_use] extern crate log;

extern crate base64;
extern crate crypto;
extern crate futures;
extern crate hyper;
extern crate num_bigint;
extern crate protobuf;
extern crate rand;
extern crate tokio_core;
extern crate url;

pub extern crate librespot_audio as audio;
pub extern crate librespot_core as core;
pub extern crate librespot_discovery as discovery;
pub extern crate librespot_protocol as protocol;
pub extern crate librespot_metadata as metadata;

#[cfg(feature = "alsa-backend")]
extern crate alsa;

#[cfg(feature = "portaudio-rs")]
extern crate portaudio_rs;

#[cfg(feature = "libpulse-sys")]
extern crate libpulse_sys;

#[cfg(feature = "jackaudio-backend")]
extern crate jack;

#[cfg(feature = "libc")]
extern crate libc;

<<<<<<< HEAD
#[cfg(feature = "with-dns-sd")]
extern crate dns_sd;

#[cfg(all(not(feature = "with-dns-sd"), not(target_os="windows")))]
extern crate mdns;

pub mod audio_backend;

#[cfg(not(target_os="windows"))]
pub mod discovery;
=======
pub mod audio_backend;
>>>>>>> 6e71260b
pub mod mixer;
pub mod player;

pub mod lms;

include!(concat!(env!("OUT_DIR"), "/lib.rs"));<|MERGE_RESOLUTION|>--- conflicted
+++ resolved
@@ -16,6 +16,7 @@
 
 pub extern crate librespot_audio as audio;
 pub extern crate librespot_core as core;
+#[cfg(not(target_os="windows"))]
 pub extern crate librespot_discovery as discovery;
 pub extern crate librespot_protocol as protocol;
 pub extern crate librespot_metadata as metadata;
@@ -35,20 +36,7 @@
 #[cfg(feature = "libc")]
 extern crate libc;
 
-<<<<<<< HEAD
-#[cfg(feature = "with-dns-sd")]
-extern crate dns_sd;
-
-#[cfg(all(not(feature = "with-dns-sd"), not(target_os="windows")))]
-extern crate mdns;
-
 pub mod audio_backend;
-
-#[cfg(not(target_os="windows"))]
-pub mod discovery;
-=======
-pub mod audio_backend;
->>>>>>> 6e71260b
 pub mod mixer;
 pub mod player;
 
