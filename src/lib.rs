--- conflicted
+++ resolved
@@ -13,11 +13,7 @@
 extern crate crypto;
 extern crate futures;
 extern crate hyper;
-<<<<<<< HEAD
-extern crate linear_map;
 #[cfg(not(target_os="windows"))]
-=======
->>>>>>> d1447d2b
 extern crate mdns;
 extern crate num_bigint;
 extern crate protobuf;
