use futures::sync::oneshot;
use futures::{future, Future};
use std::borrow::Cow;
use std::mem;
<<<<<<< HEAD
use std::process::exit;
use std::sync::mpsc::{RecvError, TryRecvError};
=======
use std::sync::mpsc::{RecvError, TryRecvError, RecvTimeoutError};
>>>>>>> a82af966
use std::thread;
use std::time::Duration;
use std;

use core::config::{Bitrate, PlayerConfig};
use core::session::Session;
use core::util::{self, SpotifyId, Subfile};

use audio_backend::Sink;
use audio::{AudioFile, AudioDecrypt};
use audio::{VorbisDecoder, VorbisPacket};
use metadata::{FileFormat, Track, Metadata};
use mixer::AudioFilter;

<<<<<<< HEAD
use lms::LMS;

#[derive(Clone)]
=======
>>>>>>> a82af966
pub struct Player {
    commands: Option<std::sync::mpsc::Sender<PlayerCommand>>,
    thread_handle: Option<thread::JoinHandle<()>>,
}

struct PlayerInternal {
    session: Session,
    config: PlayerConfig,
    commands: std::sync::mpsc::Receiver<PlayerCommand>,
    lms: LMS,

    state: PlayerState,
    sink: Box<Sink>,
    sink_running: bool,
    audio_filter: Option<Box<AudioFilter + Send>>,
}

enum PlayerCommand {
    Load(SpotifyId, bool, u32, oneshot::Sender<()>),
    Play,
    Pause,
    Stop,
    Seek(u32),
    Volume(u32),
}

impl Player {
    pub fn new<F>(config: PlayerConfig, session: Session,
                  audio_filter: Option<Box<AudioFilter + Send>>,
                  sink_builder: F) -> Player
        where F: FnOnce() -> Box<Sink> + Send + 'static
    {
        let (cmd_tx, cmd_rx) = std::sync::mpsc::channel();

        let handle = thread::spawn(move || {
            debug!("new Player[{}]", session.session_id());

            let internal = PlayerInternal {
                lms: LMS::new(config.lms.clone(), config.mac.clone()),
                session: session,
                config: config,
                commands: cmd_rx,

                state: PlayerState::Stopped,
                sink: sink_builder(),
                sink_running: false,
                audio_filter: audio_filter,
            };

            internal.run();
        });

        Player {
            commands: Some(cmd_tx),
            thread_handle: Some(handle),
        }
    }

    fn command(&self, cmd: PlayerCommand) {
        self.commands.as_ref().unwrap().send(cmd).unwrap();
    }

    pub fn load(&self, track: SpotifyId, start_playing: bool, position_ms: u32)
        -> oneshot::Receiver<()>
    {
        let (tx, rx) = oneshot::channel();
        self.command(PlayerCommand::Load(track, start_playing, position_ms, tx));

        rx
    }

    pub fn play(&self) {
        self.command(PlayerCommand::Play)
    }

    pub fn pause(&self) {
        self.command(PlayerCommand::Pause)
    }

    pub fn stop(&self) {
        self.command(PlayerCommand::Stop)
    }

    pub fn seek(&self, position_ms: u32) {
        self.command(PlayerCommand::Seek(position_ms));
    }

    pub fn set_volume(&self, volume: u32) {
        self.command(PlayerCommand::Volume(volume));
    }
}

impl Drop for Player {
    fn drop(&mut self) {
        debug!("Shutting down player thread ...");
        self.commands = None;
        if let Some(handle) = self.thread_handle.take() {
            match handle.join() {
                Ok(_) => (),
                Err(_) => error!("Player thread panicked!")
            }
        }
    }
}

type Decoder = VorbisDecoder<Subfile<AudioDecrypt<AudioFile>>>;
enum PlayerState {
    Stopped,
    Paused {
        decoder: Decoder,
        end_of_track: oneshot::Sender<()>,
    },
    Playing {
        decoder: Decoder,
        end_of_track: oneshot::Sender<()>,
    },

    Invalid,
}

impl PlayerState {
    fn is_playing(&self) -> bool {
        use self::PlayerState::*;
        match *self {
            Stopped | Paused { .. } => false,
            Playing { .. } => true,
            Invalid => panic!("invalid state"),
        }
    }

    fn decoder(&mut self) -> Option<&mut Decoder> {
        use self::PlayerState::*;
        match *self {
            Stopped => None,
            Paused { ref mut decoder, .. } |
            Playing { ref mut decoder, .. } => Some(decoder),
            Invalid => panic!("invalid state"),
        }
    }

    fn signal_end_of_track(self, connect_mode: bool) {
        use self::PlayerState::*;
        match self {
            Paused { end_of_track, .. } |
            Playing { end_of_track, .. } => {
<<<<<<< HEAD
              if !connect_mode {
                end_of_track.complete(())
              }
=======
                let _ = end_of_track.send(());
>>>>>>> a82af966
            }

            Stopped => warn!("signal_end_of_track from stopped state"),
            Invalid => panic!("invalid state"),
        }
    }

    fn paused_to_playing(&mut self) {
        use self::PlayerState::*;
        match ::std::mem::replace(self, Invalid) {
            Paused { decoder, end_of_track } => {
                *self = Playing {
                    decoder: decoder,
                    end_of_track: end_of_track,
                };
            }
            _ => panic!("invalid state"),
        }
    }

    fn playing_to_paused(&mut self) {
        use self::PlayerState::*;
        match ::std::mem::replace(self, Invalid) {
            Playing { decoder, end_of_track } => {
                *self = Paused {
                    decoder: decoder,
                    end_of_track: end_of_track,
                };
            }
            _ => panic!("invalid state"),
        }
    }
}

impl PlayerInternal {
    fn run(mut self) {
        loop {
            let cmd = if self.state.is_playing() {
                if self.sink_running
                {
                    match self.commands.try_recv() {
                        Ok(cmd) => Some(cmd),
                        Err(TryRecvError::Empty) => None,
                        Err(TryRecvError::Disconnected) => return,
                    }
                }
                else
                {
                    match self.commands.recv_timeout(Duration::from_secs(5)) {
                        Ok(cmd) => Some(cmd),
                        Err(RecvTimeoutError::Timeout) => None,
                        Err(RecvTimeoutError::Disconnected) => return,
                    }
                }
            } else {
                match self.commands.recv() {
                    Ok(cmd) => Some(cmd),
                    Err(RecvError) => return,
                }
            };

            if let Some(cmd) = cmd {
                self.handle_command(cmd);
            }

            if self.state.is_playing() && ! self.sink_running {
                self.start_sink();
            }

            if self.sink_running {
                let packet = if let PlayerState::Playing { ref mut decoder, .. } = self.state {
                    Some(decoder.next_packet().expect("Vorbis error"))
                } else {
                    None
                };

                if let Some(packet) = packet {
                    self.handle_packet(packet);
                }
            }
        }
    }

    fn start_sink(&mut self) {
        match self.sink.start() {
            Ok(()) => self.sink_running = true,
            Err(err) => error!("Could not start audio: {}", err),
        }
    }

    fn stop_sink_if_running(&mut self) {
        if self.sink_running {
            self.stop_sink();
        }
    }

    fn stop_sink(&mut self) {
        self.sink.stop().unwrap();
        self.sink_running = false;
    }

    fn handle_packet(&mut self, packet: Option<VorbisPacket>) {
        match packet {
            Some(mut packet) => {
                if let Some(ref editor) = self.audio_filter {
                    editor.modify_stream(&mut packet.data_mut())
                };

<<<<<<< HEAD
                self.sink.write(&packet.data()).unwrap_or_else(|e| { error!("{}", e); exit(0) });
            }

            None => {
                self.sink.stop().unwrap();

                if !self.lms.is_configured() {
                  self.run_onstop();
                }
=======
                if let Err(err) = self.sink.write(&packet.data()) {
                    error!("Could not write audio: {}", err);
                    self.stop_sink();
                }
            }

            None => {
                self.stop_sink();
                self.run_onstop();
>>>>>>> a82af966

                let old_state = mem::replace(&mut self.state, PlayerState::Stopped);
                old_state.signal_end_of_track(self.lms.is_configured());
            }
        }
    }

    fn handle_command(&mut self, cmd: PlayerCommand) {
        debug!("command={:?}", cmd);
        match cmd {
            PlayerCommand::Load(track_id, play, position, end_of_track) => {
                if self.state.is_playing() {
                    self.stop_sink_if_running();
                }

                match self.load_track(track_id, position as i64) {
                    Some(decoder) => {
                        if play {
                            if !self.state.is_playing() {
                                self.run_onstart();
                            }
<<<<<<< HEAD
                            else {
                                self.run_onchange();
                            }
                            self.sink.start().unwrap();
=======
                            self.start_sink();
>>>>>>> a82af966

                            self.state = PlayerState::Playing {
                                decoder: decoder,
                                end_of_track: end_of_track,
                            };
                        } else {
                            if self.state.is_playing() {
                                self.run_onstop();
                            }

                            self.state = PlayerState::Paused {
                                decoder: decoder,
                                end_of_track: end_of_track,
                            };
                        }
                    }

                    None => {
                        let _ = end_of_track.send(());
                        if self.state.is_playing() {
                            self.run_onstop();
                        }
                    }
                }
            }

            PlayerCommand::Seek(position) => {
                if let Some(decoder) = self.state.decoder() {
                    match decoder.seek(position as i64) {
                        Ok(_) => (),
                        Err(err) => error!("Vorbis error: {:?}", err),
                    }
                } else {
                    warn!("Player::seek called from invalid state");
                }
                self.run_onchange();
            }

            PlayerCommand::Volume(mut volume) => {
                if self.lms.is_configured() {
                  if volume > 0 {
                    volume = volume * 100 / std::u16::MAX as u32;
                  } else {
                    volume = 0;
                  }

                  // LMS volume is 0-100. We need to convert
                  let v2 = if volume > 100 {
                    Some(100 as u16)
                  } else {
                    Some(volume as u16)
                  };

                  self.lms.volume(v2.unwrap());
                }
            }

            PlayerCommand::Play => {
                if let PlayerState::Paused { .. } = self.state {
                    self.state.paused_to_playing();

                    self.run_onstart();
<<<<<<< HEAD
                    self.sink.start().unwrap();
                } else if self.lms.is_configured() {
                    self.run_onstart();
=======
                    self.start_sink();
>>>>>>> a82af966
                } else {
                    warn!("Player::play called from invalid state");
                }
            }

            PlayerCommand::Pause => {
                if let PlayerState::Playing { .. } = self.state {
                    self.state.playing_to_paused();

                    self.stop_sink_if_running();
                    self.run_onstop();
                } else if self.lms.is_configured() {
                    self.run_onstop();
                } else {
                    warn!("Player::pause called from invalid state");
                }
            }

            PlayerCommand::Stop => {
                match self.state {
                    PlayerState::Playing { .. } => {
                        self.stop_sink_if_running();
                        self.run_onstop();
                        self.state = PlayerState::Stopped;
                    }
                    PlayerState::Paused { .. } => {
                        self.state = PlayerState::Stopped;
                    },
                    PlayerState::Stopped => {
                      // we're not signalling end of stream, therefore the state is not updated?
                      if self.lms.is_configured() {
                        self.run_onstop();
                      }
                      warn!("Player::stop called from invalid state");
                    }
                    PlayerState::Invalid => panic!("invalid state"),
                }
            }
        }
    }

    fn run_onstart(&self) {
        self.lms.play();
        if let Some(ref program) = self.config.onstart {
            util::run_program(program)
        }
    }

    fn run_onstop(&self) {
        self.lms.stop();
        if let Some(ref program) = self.config.onstop {
            util::run_program(program)
        }
    }

    fn run_onchange(&self) {
        self.lms.change();
        if let Some(ref program) = self.config.onchange {
            util::run_program(program)
        }
    }

    fn find_available_alternative<'a>(&self, track: &'a Track) -> Option<Cow<'a, Track>> {
        if track.available {
            Some(Cow::Borrowed(track))
        } else {
            let alternatives = track.alternatives
                .iter()
                .map(|alt_id| {
                    Track::get(&self.session, *alt_id)
                });
            let alternatives = future::join_all(alternatives).wait().unwrap();

            alternatives.into_iter().find(|alt| alt.available).map(Cow::Owned)
        }
    }

    fn load_track(&self, track_id: SpotifyId, position: i64) -> Option<Decoder> {
        let track = Track::get(&self.session, track_id).wait().unwrap();

        info!("Loading track \"{}\"", track.name);

        let track = match self.find_available_alternative(&track) {
            Some(track) => track,
            None => {
                warn!("Track \"{}\" is not available", track.name);
                return None;
            }
        };

        let format = match self.config.bitrate {
            Bitrate::Bitrate96 => FileFormat::OGG_VORBIS_96,
            Bitrate::Bitrate160 => FileFormat::OGG_VORBIS_160,
            Bitrate::Bitrate320 => FileFormat::OGG_VORBIS_320,
        };

        let file_id = match track.files.get(&format) {
            Some(&file_id) => file_id,
            None => {
                warn!("Track \"{}\" is not available in format {:?}", track.name, format);
                return None;
            }
        };

        let key = self.session.audio_key().request(track.id, file_id).wait().unwrap();

        let encrypted_file = AudioFile::open(&self.session, file_id).wait().unwrap();
        let audio_file = Subfile::new(AudioDecrypt::new(key, encrypted_file), 0xa7);

        let mut decoder = VorbisDecoder::new(audio_file).unwrap();

        match decoder.seek(position) {
            Ok(_) => (),
            Err(err) => error!("Vorbis error: {:?}", err),
        }

        info!("Track \"{}\" loaded", track.name);

        Some(decoder)
    }
}

impl Drop for PlayerInternal {
    fn drop(&mut self) {
        debug!("drop Player[{}]", self.session.session_id());
    }
}

impl ::std::fmt::Debug for PlayerCommand {
    fn fmt(&self, f: &mut ::std::fmt::Formatter) -> ::std::fmt::Result {
        match *self {
            PlayerCommand::Load(track, play, position, _) => {
                f.debug_tuple("Load")
                 .field(&track)
                 .field(&play)
                 .field(&position)
                 .finish()
            }
            PlayerCommand::Play => {
                f.debug_tuple("Play").finish()
            }
            PlayerCommand::Pause => {
                f.debug_tuple("Pause").finish()
            }
            PlayerCommand::Stop => {
                f.debug_tuple("Stop").finish()
            }
            PlayerCommand::Seek(position) => {
                f.debug_tuple("Seek")
                 .field(&position)
                 .finish()
            }
            PlayerCommand::Volume(volume) => {
                f.debug_tuple("Volume")
                 .field(&volume)
                 .finish()
            }
        }
    }
}<|MERGE_RESOLUTION|>--- conflicted
+++ resolved
@@ -2,12 +2,8 @@
 use futures::{future, Future};
 use std::borrow::Cow;
 use std::mem;
-<<<<<<< HEAD
 use std::process::exit;
-use std::sync::mpsc::{RecvError, TryRecvError};
-=======
 use std::sync::mpsc::{RecvError, TryRecvError, RecvTimeoutError};
->>>>>>> a82af966
 use std::thread;
 use std::time::Duration;
 use std;
@@ -22,12 +18,8 @@
 use metadata::{FileFormat, Track, Metadata};
 use mixer::AudioFilter;
 
-<<<<<<< HEAD
 use lms::LMS;
 
-#[derive(Clone)]
-=======
->>>>>>> a82af966
 pub struct Player {
     commands: Option<std::sync::mpsc::Sender<PlayerCommand>>,
     thread_handle: Option<thread::JoinHandle<()>>,
@@ -173,13 +165,9 @@
         match self {
             Paused { end_of_track, .. } |
             Playing { end_of_track, .. } => {
-<<<<<<< HEAD
               if !connect_mode {
-                end_of_track.complete(())
+                let _ = end_of_track.send(());
               }
-=======
-                let _ = end_of_track.send(());
->>>>>>> a82af966
             }
 
             Stopped => warn!("signal_end_of_track from stopped state"),
@@ -288,27 +276,21 @@
                     editor.modify_stream(&mut packet.data_mut())
                 };
 
-<<<<<<< HEAD
-                self.sink.write(&packet.data()).unwrap_or_else(|e| { error!("{}", e); exit(0) });
-            }
-
+                if let Err(err) = self.sink.write(&packet.data()) {
+                    if self.lms.is_configured() {
+                      error!("Could not write audio: {}", err);
+                      self.stop_sink();
+                    }
+                    else {
+                      self.sink.write(&packet.data()).unwrap_or_else(|e| { error!("{}", e); exit(0) });
+                    }
+                }
+            }
             None => {
-                self.sink.stop().unwrap();
-
+                self.stop_sink();
                 if !self.lms.is_configured() {
                   self.run_onstop();
                 }
-=======
-                if let Err(err) = self.sink.write(&packet.data()) {
-                    error!("Could not write audio: {}", err);
-                    self.stop_sink();
-                }
-            }
-
-            None => {
-                self.stop_sink();
-                self.run_onstop();
->>>>>>> a82af966
 
                 let old_state = mem::replace(&mut self.state, PlayerState::Stopped);
                 old_state.signal_end_of_track(self.lms.is_configured());
@@ -330,14 +312,10 @@
                             if !self.state.is_playing() {
                                 self.run_onstart();
                             }
-<<<<<<< HEAD
                             else {
                                 self.run_onchange();
                             }
-                            self.sink.start().unwrap();
-=======
                             self.start_sink();
->>>>>>> a82af966
 
                             self.state = PlayerState::Playing {
                                 decoder: decoder,
@@ -400,13 +378,9 @@
                     self.state.paused_to_playing();
 
                     self.run_onstart();
-<<<<<<< HEAD
-                    self.sink.start().unwrap();
+                    self.start_sink();
                 } else if self.lms.is_configured() {
                     self.run_onstart();
-=======
-                    self.start_sink();
->>>>>>> a82af966
                 } else {
                     warn!("Player::play called from invalid state");
                 }
