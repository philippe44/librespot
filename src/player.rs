--- conflicted
+++ resolved
@@ -56,7 +56,7 @@
             debug!("new Player[{}]", session.session_id());
 
             let internal = PlayerInternal {
-                lms: LMS::new(session.config().lms.clone(), session.config().mac.clone()),
+                lms: LMS::new(config.lms.clone(), config.mac.clone()),
                 session: session,
                 config: config,
                 commands: cmd_rx,
@@ -363,34 +363,22 @@
     }
 
     fn run_onstart(&self) {
-<<<<<<< HEAD
+        self.lms.play();
         if let Some(ref program) = self.config.onstart {
-=======
-        self.lms.play();
-        if let Some(ref program) = self.session.config().onstart {
->>>>>>> e85433ff
             util::run_program(program)
         }
     }
 
     fn run_onstop(&self) {
-<<<<<<< HEAD
+        self.lms.stop();
         if let Some(ref program) = self.config.onstop {
-=======
-        self.lms.stop();
-        if let Some(ref program) = self.session.config().onstop {
->>>>>>> e85433ff
             util::run_program(program)
         }
     }
 
     fn run_onchange(&self) {
-<<<<<<< HEAD
+        self.lms.change();
         if let Some(ref program) = self.config.onchange {
-=======
-        self.lms.change();
-        if let Some(ref program) = self.session.config().onchange {
->>>>>>> e85433ff
             util::run_program(program)
         }
     }
