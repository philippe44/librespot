use futures::sync::oneshot;
use futures::{future, Future};
use std::borrow::Cow;
use std::mem;
use std::process::exit;
use std::sync::mpsc::{RecvError, TryRecvError};
use std::thread;
use std;

use core::config::{Bitrate, PlayerConfig};
use core::session::Session;
use core::util::{self, SpotifyId, Subfile};

use audio_backend::Sink;
use audio::{AudioFile, AudioDecrypt};
use audio::{VorbisDecoder, VorbisPacket};
use metadata::{FileFormat, Track, Metadata};
use mixer::AudioFilter;

#[derive(Clone)]
pub struct Player {
    commands: std::sync::mpsc::Sender<PlayerCommand>,
}

struct PlayerInternal {
    session: Session,
    config: PlayerConfig,
    commands: std::sync::mpsc::Receiver<PlayerCommand>,

    state: PlayerState,
    sink: Box<Sink>,
    audio_filter: Option<Box<AudioFilter + Send>>,
}

enum PlayerCommand {
    Load(SpotifyId, bool, u32, oneshot::Sender<()>),
    Play,
    Pause,
    Stop,
    Seek(u32),
}

impl Player {
    pub fn new<F>(config: PlayerConfig, session: Session,
                  audio_filter: Option<Box<AudioFilter + Send>>,
                  sink_builder: F) -> Player
        where F: FnOnce() -> Box<Sink> + Send + 'static
    {
        let (cmd_tx, cmd_rx) = std::sync::mpsc::channel();

        thread::spawn(move || {
            debug!("new Player[{}]", session.session_id());

            let internal = PlayerInternal {
                session: session,
                config: config,
                commands: cmd_rx,

                state: PlayerState::Stopped,
                sink: sink_builder(),
                audio_filter: audio_filter,
            };

            internal.run();
        });

        Player {
            commands: cmd_tx,
        }
    }

    fn command(&self, cmd: PlayerCommand) {
        self.commands.send(cmd).unwrap();
    }

    pub fn load(&self, track: SpotifyId, start_playing: bool, position_ms: u32)
        -> oneshot::Receiver<()>
    {
        let (tx, rx) = oneshot::channel();
        self.command(PlayerCommand::Load(track, start_playing, position_ms, tx));

        rx
    }

    pub fn play(&self) {
        self.command(PlayerCommand::Play)
    }

    pub fn pause(&self) {
        self.command(PlayerCommand::Pause)
    }

    pub fn stop(&self) {
        self.command(PlayerCommand::Stop)
    }

    pub fn seek(&self, position_ms: u32) {
        self.command(PlayerCommand::Seek(position_ms));
    }
}

type Decoder = VorbisDecoder<Subfile<AudioDecrypt<AudioFile>>>;
enum PlayerState {
    Stopped,
    Paused {
        decoder: Decoder,
        end_of_track: oneshot::Sender<()>,
    },
    Playing {
        decoder: Decoder,
        end_of_track: oneshot::Sender<()>,
    },

    Invalid,
}

impl PlayerState {
    fn is_playing(&self) -> bool {
        use self::PlayerState::*;
        match *self {
            Stopped | Paused { .. } => false,
            Playing { .. } => true,
            Invalid => panic!("invalid state"),
        }
    }

    fn decoder(&mut self) -> Option<&mut Decoder> {
        use self::PlayerState::*;
        match *self {
            Stopped => None,
            Paused { ref mut decoder, .. } |
            Playing { ref mut decoder, .. } => Some(decoder),
            Invalid => panic!("invalid state"),
        }
    }

    fn signal_end_of_track(self) {
        use self::PlayerState::*;
        match self {
            Paused { end_of_track, .. } |
            Playing { end_of_track, .. } => {
                end_of_track.complete(())
            }

            Stopped => warn!("signal_end_of_track from stopped state"),
            Invalid => panic!("invalid state"),
        }
    }

    fn paused_to_playing(&mut self) {
        use self::PlayerState::*;
        match ::std::mem::replace(self, Invalid) {
            Paused { decoder, end_of_track } => {
                *self = Playing {
                    decoder: decoder,
                    end_of_track: end_of_track,
                };
            }
            _ => panic!("invalid state"),
        }
    }

    fn playing_to_paused(&mut self) {
        use self::PlayerState::*;
        match ::std::mem::replace(self, Invalid) {
            Playing { decoder, end_of_track } => {
                *self = Paused {
                    decoder: decoder,
                    end_of_track: end_of_track,
                };
            }
            _ => panic!("invalid state"),
        }
    }
}

impl PlayerInternal {
    fn run(mut self) {
        loop {
            let cmd = if self.state.is_playing() {
                match self.commands.try_recv() {
                    Ok(cmd) => Some(cmd),
                    Err(TryRecvError::Empty) => None,
                    Err(TryRecvError::Disconnected) => return,
                }
            } else {
                match self.commands.recv() {
                    Ok(cmd) => Some(cmd),
                    Err(RecvError) => return,
                }
            };

            if let Some(cmd) = cmd {
                self.handle_command(cmd);
            }

            let packet = if let PlayerState::Playing { ref mut decoder, .. } = self.state {
                Some(decoder.next_packet().expect("Vorbis error"))
            } else { None };

            if let Some(packet) = packet {
                self.handle_packet(packet);
            }
        }
    }

    fn handle_packet(&mut self, packet: Option<VorbisPacket>) {
        match packet {
            Some(mut packet) => {
                if let Some(ref editor) = self.audio_filter {
                    editor.modify_stream(&mut packet.data_mut())
                };

<<<<<<< HEAD
                self.sink.write(&packet.data).unwrap_or_else(|e| { error!("{}", e); exit(0) });
=======
                self.sink.write(&packet.data()).unwrap();
>>>>>>> d1447d2b
            }

            None => {
                self.sink.stop().unwrap();
                self.run_onstop();

                let old_state = mem::replace(&mut self.state, PlayerState::Stopped);
                old_state.signal_end_of_track();
            }
        }
    }

    fn handle_command(&mut self, cmd: PlayerCommand) {
        debug!("command={:?}", cmd);
        match cmd {
            PlayerCommand::Load(track_id, play, position, end_of_track) => {
                if self.state.is_playing() {
                    self.sink.stop().unwrap();
                }

                match self.load_track(track_id, position as i64) {
                    Some(decoder) => {
                        if play {
                            if !self.state.is_playing() {
                                self.run_onstart();
                            }
                            self.sink.start().unwrap();

                            self.state = PlayerState::Playing {
                                decoder: decoder,
                                end_of_track: end_of_track,
                            };
                        } else {
                            if self.state.is_playing() {
                                self.run_onstop();
                            }

                            self.state = PlayerState::Paused {
                                decoder: decoder,
                                end_of_track: end_of_track,
                            };
                        }
                    }

                    None => {
                        end_of_track.complete(());
                        if self.state.is_playing() {
                            self.run_onstop();
                        }
                    }
                }
            }

            PlayerCommand::Seek(position) => {
                if let Some(decoder) = self.state.decoder() {
                    match decoder.seek(position as i64) {
                        Ok(_) => (),
                        Err(err) => error!("Vorbis error: {:?}", err),
                    }
                } else {
                    warn!("Player::seek called from invalid state");
                }
            }

            PlayerCommand::Play => {
                if let PlayerState::Paused { .. } = self.state {
                    self.state.paused_to_playing();

                    self.run_onstart();
                    self.sink.start().unwrap();
                } else {
                    warn!("Player::play called from invalid state");
                }
            }

            PlayerCommand::Pause => {
                if let PlayerState::Playing { .. } = self.state {
                    self.state.playing_to_paused();

                    self.sink.stop().unwrap();
                    self.run_onstop();
                } else {
                    warn!("Player::pause called from invalid state");
                }
            }

            PlayerCommand::Stop => {
                match self.state {
                    PlayerState::Playing { .. } => {
                        self.sink.stop().unwrap();
                        self.run_onstop();
                        self.state = PlayerState::Stopped;
                    }
                    PlayerState::Paused { .. } => {
                        self.state = PlayerState::Stopped;
                    },
                    PlayerState::Stopped => {
                        warn!("Player::stop called from invalid state");
                    }
                    PlayerState::Invalid => panic!("invalid state"),
                }
            }
        }
    }

    fn run_onstart(&self) {
        if let Some(ref program) = self.config.onstart {
            util::run_program(program)
        }
    }

    fn run_onstop(&self) {
        if let Some(ref program) = self.config.onstop {
            util::run_program(program)
        }
    }

    fn find_available_alternative<'a>(&self, track: &'a Track) -> Option<Cow<'a, Track>> {
        if track.available {
            Some(Cow::Borrowed(track))
        } else {
            let alternatives = track.alternatives
                .iter()
                .map(|alt_id| {
                    Track::get(&self.session, *alt_id)
                });
            let alternatives = future::join_all(alternatives).wait().unwrap();

            alternatives.into_iter().find(|alt| alt.available).map(Cow::Owned)
        }
    }

    fn load_track(&self, track_id: SpotifyId, position: i64) -> Option<Decoder> {
        let track = Track::get(&self.session, track_id).wait().unwrap();

        info!("Loading track \"{}\"", track.name);

        let track = match self.find_available_alternative(&track) {
            Some(track) => track,
            None => {
                warn!("Track \"{}\" is not available", track.name);
                return None;
            }
        };

        let format = match self.config.bitrate {
            Bitrate::Bitrate96 => FileFormat::OGG_VORBIS_96,
            Bitrate::Bitrate160 => FileFormat::OGG_VORBIS_160,
            Bitrate::Bitrate320 => FileFormat::OGG_VORBIS_320,
        };

        let file_id = match track.files.get(&format) {
            Some(&file_id) => file_id,
            None => {
                warn!("Track \"{}\" is not available in format {:?}", track.name, format);
                return None;
            }
        };

        let key = self.session.audio_key().request(track.id, file_id).wait().unwrap();

        let encrypted_file = AudioFile::open(&self.session, file_id).wait().unwrap();
        let audio_file = Subfile::new(AudioDecrypt::new(key, encrypted_file), 0xa7);

        let mut decoder = VorbisDecoder::new(audio_file).unwrap();

        match decoder.seek(position) {
            Ok(_) => (),
            Err(err) => error!("Vorbis error: {:?}", err),
        }

        info!("Track \"{}\" loaded", track.name);

        Some(decoder)
    }
}

impl Drop for PlayerInternal {
    fn drop(&mut self) {
        debug!("drop Player[{}]", self.session.session_id());
    }
}

impl ::std::fmt::Debug for PlayerCommand {
    fn fmt(&self, f: &mut ::std::fmt::Formatter) -> ::std::fmt::Result {
        match *self {
            PlayerCommand::Load(track, play, position, _) => {
                f.debug_tuple("Load")
                 .field(&track)
                 .field(&play)
                 .field(&position)
                 .finish()
            }
            PlayerCommand::Play => {
                f.debug_tuple("Play").finish()
            }
            PlayerCommand::Pause => {
                f.debug_tuple("Pause").finish()
            }
            PlayerCommand::Stop => {
                f.debug_tuple("Stop").finish()
            }
            PlayerCommand::Seek(position) => {
                f.debug_tuple("Seek")
                 .field(&position)
                 .finish()
            }
        }
    }
}<|MERGE_RESOLUTION|>--- conflicted
+++ resolved
@@ -211,11 +211,7 @@
                     editor.modify_stream(&mut packet.data_mut())
                 };
 
-<<<<<<< HEAD
-                self.sink.write(&packet.data).unwrap_or_else(|e| { error!("{}", e); exit(0) });
-=======
-                self.sink.write(&packet.data()).unwrap();
->>>>>>> d1447d2b
+                self.sink.write(&packet.data()).unwrap_or_else(|e| { error!("{}", e); exit(0) });
             }
 
             None => {
