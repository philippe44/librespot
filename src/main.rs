// TODO: many items from tokio-core::io have been deprecated in favour of tokio-io
#![allow(deprecated)]

#[macro_use] extern crate log;
extern crate env_logger;
extern crate futures;
extern crate getopts;
extern crate librespot;
extern crate tokio_core;
extern crate tokio_signal;

use env_logger::LogBuilder;
use futures::{Future, Async, Poll, Stream};
use std::env;
use std::io::{self, stderr, Write};
use std::path::PathBuf;
use std::process::exit;
use std::str::FromStr;
use tokio_core::reactor::{Handle, Core};
use tokio_core::io::IoStream;
use std::mem;

use librespot::core::authentication::{get_credentials, Credentials};
use librespot::core::cache::Cache;
use librespot::core::config::{Bitrate, DeviceType, PlayerConfig, SessionConfig, ConnectConfig};
use librespot::core::session::Session;
use librespot::core::version;

use librespot::audio_backend::{self, Sink, BACKENDS};
#[cfg(not(target_os="windows"))]
use librespot::discovery::{discovery, DiscoveryStream};
use librespot::mixer::{self, Mixer};
use librespot::player::Player;
use librespot::spirc::{Spirc, SpircTask};

fn usage(program: &str, opts: &getopts::Options) -> String {
    let brief = format!("Usage: {} [options]", program);
    opts.usage(&brief)
}

fn setup_logging(verbose: bool) {
    let mut builder = LogBuilder::new();
    match env::var("RUST_LOG") {
        Ok(config) => {
            builder.parse(&config);
            builder.init().unwrap();

            if verbose {
                warn!("`--verbose` flag overidden by `RUST_LOG` environment variable");
            }
        }
        Err(_) => {
            if verbose {
                builder.parse("mdns=info,librespot=trace");
            } else {
                builder.parse("mdns=info,librespot=info");
            }
            builder.init().unwrap();
        }
    }
}

fn list_backends() {
    println!("Available Backends : ");
    for (&(name, _), idx) in BACKENDS.iter().zip(0..) {
        if idx == 0 {
            println!("- {} (default)", name);
        } else {
            println!("- {}", name);
        }
    }
}

#[derive(Clone)]
struct Setup {
    backend: fn(Option<String>) -> Box<Sink>,
    device: Option<String>,

    mixer: fn() -> Box<Mixer>,

    cache: Option<Cache>,
    player_config: PlayerConfig,
    session_config: SessionConfig,
    connect_config: ConnectConfig,
    credentials: Option<Credentials>,
    enable_discovery: bool,
}

fn setup(args: &[String]) -> Setup {
    let mut opts = getopts::Options::new();
    opts.optopt("c", "cache", "Path to a directory where files will be cached.", "CACHE")
        .optflag("", "disable-audio-cache", "Disable caching of the audio data.")
        .reqopt("n", "name", "Device name", "NAME")
        .optopt("", "device-type", "Displayed device type", "DEVICE_TYPE")
        .optopt("b", "bitrate", "Bitrate (96, 160 or 320). Defaults to 160", "BITRATE")
        .optopt("", "onstart", "Run PROGRAM when playback is about to begin.", "PROGRAM")
        .optopt("", "onstop", "Run PROGRAM when playback has ended.", "PROGRAM")
        .optopt("", "onchange", "Run PROGRAM when playback changes (new track, seeking etc.).", "PROGRAM")
        .optflag("v", "verbose", "Enable verbose output")
        .optopt("u", "username", "Username to sign in with", "USERNAME")
        .optopt("p", "password", "Password", "PASSWORD")
        .optflag("", "disable-discovery", "Disable discovery mode")
        .optopt("", "backend", "Audio backend to use. Use '?' to list options", "BACKEND")
        .optopt("", "device", "Audio device to use. Use '?' to list options", "DEVICE")
        .optopt("", "mixer", "Mixer to use", "MIXER");

    let matches = match opts.parse(&args[1..]) {
        Ok(m) => m,
        Err(f) => {
            writeln!(stderr(), "error: {}\n{}", f.to_string(), usage(&args[0], &opts)).unwrap();
            exit(1);
        }
    };

    let verbose = matches.opt_present("verbose");
    setup_logging(verbose);

    info!("librespot {} ({}). Built on {}. Build ID: {}",
             version::short_sha(),
             version::commit_date(),
             version::short_now(),
             version::build_id());

    let backend_name = matches.opt_str("backend");
    if backend_name == Some("?".into()) {
        list_backends();
        exit(0);
    }

    let backend = audio_backend::find(backend_name)
        .expect("Invalid backend");

    let device = matches.opt_str("device");

    let mixer_name = matches.opt_str("mixer");
    let mixer = mixer::find(mixer_name.as_ref())
        .expect("Invalid mixer");

    let name = matches.opt_str("name").unwrap();
    let use_audio_cache = !matches.opt_present("disable-audio-cache");

    let cache = matches.opt_str("c").map(|cache_location| {
        Cache::new(PathBuf::from(cache_location), use_audio_cache)
    });

    let credentials = {
        let cached_credentials = cache.as_ref().and_then(Cache::credentials);

        get_credentials(
            matches.opt_str("username"),
            matches.opt_str("password"),
            cached_credentials
        )
    };

    let session_config = {
        let device_id = librespot::core::session::device_id(&name);

        SessionConfig {
            user_agent: version::version_string(),
            device_id: device_id,
        }
    };

    let player_config = {
        let bitrate = matches.opt_str("b").as_ref()
            .map(|bitrate| Bitrate::from_str(bitrate).expect("Invalid bitrate"))
            .unwrap_or(Bitrate::default());

        PlayerConfig {
            bitrate: bitrate,
            onstart: matches.opt_str("onstart"),
            onstop: matches.opt_str("onstop"),
        }
    };

    let connect_config = {
        let device_type = matches.opt_str("device-type").as_ref()
            .map(|device_type| DeviceType::from_str(device_type).expect("Invalid device type"))
            .unwrap_or(DeviceType::default());

        ConnectConfig {
            name: name,
            device_type: device_type,
        }
    };

#[cfg(not(target_os="windows"))]
    let enable_discovery = !matches.opt_present("disable-discovery");
#[cfg(target_os="windows")]
<<<<<<< HEAD
    let enable_discovery = false;
=======
	let enable_discovery = false;
	
    let config = Config {
        user_agent: version::version_string(),
        device_id: device_id,
        bitrate: bitrate,
        onstart: matches.opt_str("onstart"),
        onstop: matches.opt_str("onstop"),
        onchange: matches.opt_str("onchange"),
    };

    let device = matches.opt_str("device");
>>>>>>> 8a441e0b

    Setup {
        backend: backend,
        cache: cache,
        session_config: session_config,
        player_config: player_config,
        connect_config: connect_config,
        credentials: credentials,
        device: device,
        enable_discovery: enable_discovery,
        mixer: mixer,
    }
}

struct Main {
    cache: Option<Cache>,
    player_config: PlayerConfig,
    session_config: SessionConfig,
    connect_config: ConnectConfig,
    backend: fn(Option<String>) -> Box<Sink>,
    device: Option<String>,
    mixer: fn() -> Box<Mixer>,
    handle: Handle,

#[cfg(not(target_os="windows"))]
    discovery: Option<DiscoveryStream>,
#[cfg(target_os="windows")]
	discovery: Option<String>,
    signal: IoStream<()>,

    spirc: Option<Spirc>,
    spirc_task: Option<SpircTask>,
    connect: Box<Future<Item=Session, Error=io::Error>>,

    shutdown: bool,
}

impl Main {
    fn new(handle: Handle, setup: Setup) -> Main {
        let mut task = Main {
            handle: handle.clone(),
            cache: setup.cache,
            session_config: setup.session_config,
            player_config: setup.player_config,
            connect_config: setup.connect_config,
            backend: setup.backend,
            device: setup.device,
            mixer: setup.mixer,

            connect: Box::new(futures::future::empty()),
            discovery: None,
            spirc: None,
            spirc_task: None,
            shutdown: false,
            signal: tokio_signal::ctrl_c(&handle).flatten_stream().boxed(),
        };

        if setup.enable_discovery {
            let config = task.connect_config.clone();
            let device_id = task.session_config.device_id.clone();

            task.discovery = Some(discovery(&handle, config, device_id).unwrap());
        }

        if let Some(credentials) = setup.credentials {
            task.credentials(credentials);
        }

        task
    }

    fn credentials(&mut self, credentials: Credentials) {
        let config = self.session_config.clone();
        let handle = self.handle.clone();

        let connection = Session::connect(config, credentials, self.cache.clone(), handle);

        self.connect = connection;
        self.spirc = None;
        let task = mem::replace(&mut self.spirc_task, None);
        if let Some(task) = task {
            self.handle.spawn(task);
        }
    }
}

impl Future for Main {
    type Item = ();
    type Error = ();

    fn poll(&mut self) -> Poll<(), ()> {
        loop {
            let mut progress = false;

#[cfg(not(target_os="windows"))] {
            if let Some(Async::Ready(Some(creds))) = self.discovery.as_mut().map(|d| d.poll().unwrap()) {
                if let Some(ref spirc) = self.spirc {
                    spirc.shutdown();
                }
                self.credentials(creds);

                progress = true;
            }
}

            if let Async::Ready(session) = self.connect.poll().unwrap() {
                self.connect = Box::new(futures::future::empty());
                let device = self.device.clone();
                let mixer = (self.mixer)();
                let player_config = self.player_config.clone();
                let connect_config = self.connect_config.clone();

                let audio_filter = mixer.get_audio_filter();
                let backend = self.backend;
                let player = Player::new(player_config, session.clone(), audio_filter, move || {
                    (backend)(device)
                });

                let (spirc, spirc_task) = Spirc::new(connect_config, session, player, mixer);
                self.spirc = Some(spirc);
                self.spirc_task = Some(spirc_task);

                progress = true;
            }

            if let Async::Ready(Some(())) = self.signal.poll().unwrap() {
                if !self.shutdown {
                    if let Some(ref spirc) = self.spirc {
                        spirc.shutdown();
                    }
                    self.shutdown = true;
                } else {
                    return Ok(Async::Ready(()));
                }

                progress = true;
            }

            if let Some(ref mut spirc_task) = self.spirc_task {
                if let Async::Ready(()) = spirc_task.poll().unwrap() {
                    if self.shutdown {
                        return Ok(Async::Ready(()));
                    } else {
                        panic!("Spirc shut down unexpectedly");
                    }
                }
            }

            if !progress {
                return Ok(Async::NotReady);
            }
        }
    }
}

fn main() {
    let mut core = Core::new().unwrap();
    let handle = core.handle();

    let args: Vec<String> = std::env::args().collect();

    core.run(Main::new(handle, setup(&args))).unwrap()
}
<|MERGE_RESOLUTION|>--- conflicted
+++ resolved
@@ -171,6 +171,7 @@
             bitrate: bitrate,
             onstart: matches.opt_str("onstart"),
             onstop: matches.opt_str("onstop"),
+            onchange: matches.opt_str("onchange"),
         }
     };
 
@@ -188,22 +189,7 @@
 #[cfg(not(target_os="windows"))]
     let enable_discovery = !matches.opt_present("disable-discovery");
 #[cfg(target_os="windows")]
-<<<<<<< HEAD
     let enable_discovery = false;
-=======
-	let enable_discovery = false;
-	
-    let config = Config {
-        user_agent: version::version_string(),
-        device_id: device_id,
-        bitrate: bitrate,
-        onstart: matches.opt_str("onstart"),
-        onstop: matches.opt_str("onstop"),
-        onchange: matches.opt_str("onchange"),
-    };
-
-    let device = matches.opt_str("device");
->>>>>>> 8a441e0b
 
     Setup {
         backend: backend,
