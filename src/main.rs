// TODO: many items from tokio-core::io have been deprecated in favour of tokio-io
#![allow(deprecated)]

#[macro_use] extern crate log;
extern crate env_logger;
extern crate futures;
extern crate getopts;
extern crate librespot;
extern crate tokio_core;
extern crate tokio_signal;

use env_logger::LogBuilder;
use futures::{Future, Async, Poll, Stream};
use std::env;
use std::io::{self, stderr, Write};
use std::path::PathBuf;
use std::process::exit;
use std::str::FromStr;
use tokio_core::reactor::{Handle, Core};
use tokio_core::io::IoStream;
use std::mem;

use librespot::spirc::{Spirc, SpircTask};
use librespot::authentication::{get_credentials, Credentials};
#[cfg(not(target_os="windows"))]
use librespot::authentication::discovery::{discovery, DiscoveryStream};
use librespot::audio_backend::{self, Sink, BACKENDS};
use librespot::cache::Cache;
use librespot::player::Player;
use librespot::session::Session;
use librespot::config::{Bitrate, DeviceType, PlayerConfig, SessionConfig, ConnectConfig};
use librespot::mixer::{self, Mixer};

use librespot::version;

fn usage(program: &str, opts: &getopts::Options) -> String {
    let brief = format!("Usage: {} [options]", program);
    opts.usage(&brief)
}

fn setup_logging(verbose: bool) {
    let mut builder = LogBuilder::new();
    match env::var("RUST_LOG") {
        Ok(config) => {
            builder.parse(&config);
            builder.init().unwrap();

            if verbose {
                warn!("`--verbose` flag overidden by `RUST_LOG` environment variable");
            }
        }
        Err(_) => {
            if verbose {
                builder.parse("mdns=info,librespot=trace");
            } else {
                builder.parse("mdns=info,librespot=info");
            }
            builder.init().unwrap();
        }
    }
}

fn list_backends() {
    println!("Available Backends : ");
    for (&(name, _), idx) in BACKENDS.iter().zip(0..) {
        if idx == 0 {
            println!("- {} (default)", name);
        } else {
            println!("- {}", name);
        }
    }
}

#[derive(Clone)]
struct Setup {
    backend: fn(Option<String>) -> Box<Sink>,
    device: Option<String>,

    mixer: fn() -> Box<Mixer>,

    cache: Option<Cache>,
    player_config: PlayerConfig,
    session_config: SessionConfig,
    connect_config: ConnectConfig,
    credentials: Option<Credentials>,
    enable_discovery: bool,
}

fn setup(args: &[String]) -> Setup {
    let mut opts = getopts::Options::new();
    opts.optopt("c", "cache", "Path to a directory where files will be cached.", "CACHE")
        .optflag("", "disable-audio-cache", "Disable caching of the audio data.")
        .reqopt("n", "name", "Device name", "NAME")
        .optopt("", "device-type", "Displayed device type", "DEVICE_TYPE")
        .optopt("b", "bitrate", "Bitrate (96, 160 or 320). Defaults to 160", "BITRATE")
        .optopt("", "onstart", "Run PROGRAM when playback is about to begin.", "PROGRAM")
        .optopt("", "onstop", "Run PROGRAM when playback has ended.", "PROGRAM")
        .optflag("v", "verbose", "Enable verbose output")
        .optopt("u", "username", "Username to sign in with", "USERNAME")
        .optopt("p", "password", "Password", "PASSWORD")
        .optflag("", "disable-discovery", "Disable discovery mode")
        .optopt("", "backend", "Audio backend to use. Use '?' to list options", "BACKEND")
        .optopt("", "device", "Audio device to use. Use '?' to list options", "DEVICE")
        .optopt("", "mixer", "Mixer to use", "MIXER");

    let matches = match opts.parse(&args[1..]) {
        Ok(m) => m,
        Err(f) => {
            writeln!(stderr(), "error: {}\n{}", f.to_string(), usage(&args[0], &opts)).unwrap();
            exit(1);
        }
    };

    let verbose = matches.opt_present("verbose");
    setup_logging(verbose);

    info!("librespot {} ({}). Built on {}. Build ID: {}",
             version::short_sha(),
             version::commit_date(),
             version::short_now(),
             version::build_id());

    let backend_name = matches.opt_str("backend");
    if backend_name == Some("?".into()) {
        list_backends();
        exit(0);
    }

    let backend = audio_backend::find(backend_name)
        .expect("Invalid backend");

    let device = matches.opt_str("device");

    let mixer_name = matches.opt_str("mixer");
    let mixer = mixer::find(mixer_name.as_ref())
        .expect("Invalid mixer");

    let name = matches.opt_str("name").unwrap();
    let use_audio_cache = !matches.opt_present("disable-audio-cache");

    let cache = matches.opt_str("c").map(|cache_location| {
        Cache::new(PathBuf::from(cache_location), use_audio_cache)
    });

    let credentials = {
        let cached_credentials = cache.as_ref().and_then(Cache::credentials);

        get_credentials(
            matches.opt_str("username"),
            matches.opt_str("password"),
            cached_credentials
        )
    };

<<<<<<< HEAD
#[cfg(not(target_os="windows"))]
    let enable_discovery = !matches.opt_present("disable-discovery");
#[cfg(target_os="windows")]
	let enable_discovery = false;
	
    let config = Config {
        user_agent: version::version_string(),
        device_id: device_id,
        bitrate: bitrate,
        onstart: matches.opt_str("onstart"),
        onstop: matches.opt_str("onstop"),
=======
    let session_config = {
        let device_id = librespot::session::device_id(&name);

        SessionConfig {
            user_agent: version::version_string(),
            device_id: device_id,
        }
>>>>>>> 72070b6c
    };

    let player_config = {
        let bitrate = matches.opt_str("b").as_ref()
            .map(|bitrate| Bitrate::from_str(bitrate).expect("Invalid bitrate"))
            .unwrap_or(Bitrate::default());

        PlayerConfig {
            bitrate: bitrate,
            onstart: matches.opt_str("onstart"),
            onstop: matches.opt_str("onstop"),
        }
    };

    let connect_config = {
        let device_type = matches.opt_str("device-type").as_ref()
            .map(|device_type| DeviceType::from_str(device_type).expect("Invalid device type"))
            .unwrap_or(DeviceType::default());

        ConnectConfig {
            name: name,
            device_type: device_type,
        }
    };

    let enable_discovery = !matches.opt_present("disable-discovery");

    Setup {
        backend: backend,
        cache: cache,
        session_config: session_config,
        player_config: player_config,
        connect_config: connect_config,
        credentials: credentials,
        device: device,
        enable_discovery: enable_discovery,
        mixer: mixer,
    }
}

struct Main {
    cache: Option<Cache>,
    player_config: PlayerConfig,
    session_config: SessionConfig,
    connect_config: ConnectConfig,
    backend: fn(Option<String>) -> Box<Sink>,
    device: Option<String>,
    mixer: fn() -> Box<Mixer>,
    handle: Handle,

#[cfg(not(target_os="windows"))]
    discovery: Option<DiscoveryStream>,
#[cfg(target_os="windows")]
	discovery: Option<String>,
    signal: IoStream<()>,

    spirc: Option<Spirc>,
    spirc_task: Option<SpircTask>,
    connect: Box<Future<Item=Session, Error=io::Error>>,

    shutdown: bool,
}

impl Main {
    fn new(handle: Handle, setup: Setup) -> Main {
        let mut task = Main {
            handle: handle.clone(),
            cache: setup.cache,
            session_config: setup.session_config,
            player_config: setup.player_config,
            connect_config: setup.connect_config,
            backend: setup.backend,
            device: setup.device,
            mixer: setup.mixer,

            connect: Box::new(futures::future::empty()),
            discovery: None,
            spirc: None,
            spirc_task: None,
            shutdown: false,
            signal: tokio_signal::ctrl_c(&handle).flatten_stream().boxed(),
        };

        if setup.enable_discovery {
            let config = task.connect_config.clone();
            let device_id = task.session_config.device_id.clone();

            task.discovery = Some(discovery(&handle, config, device_id).unwrap());
        }

<<<<<<< HEAD
#[cfg(not(target_os="windows"))]
    fn discovery(&mut self) {
        let device_id = self.config.device_id.clone();
        let name = self.name.clone();
=======
        if let Some(credentials) = setup.credentials {
            task.credentials(credentials);
        }
>>>>>>> 72070b6c

        task
    }

    fn credentials(&mut self, credentials: Credentials) {
        let config = self.session_config.clone();
        let handle = self.handle.clone();

        let connection = Session::connect(config, credentials, self.cache.clone(), handle);

        self.connect = connection;
        self.spirc = None;
        let task = mem::replace(&mut self.spirc_task, None);
        if let Some(task) = task {
            self.handle.spawn(task);
        }
    }
}

impl Future for Main {
    type Item = ();
    type Error = ();

    fn poll(&mut self) -> Poll<(), ()> {
        loop {
            let mut progress = false;

#[cfg(not(target_os="windows"))] {
            if let Some(Async::Ready(Some(creds))) = self.discovery.as_mut().map(|d| d.poll().unwrap()) {
                if let Some(ref spirc) = self.spirc {
                    spirc.shutdown();
                }
                self.credentials(creds);

                progress = true;
            }
}

            if let Async::Ready(session) = self.connect.poll().unwrap() {
                self.connect = Box::new(futures::future::empty());
                let device = self.device.clone();
                let mixer = (self.mixer)();
                let player_config = self.player_config.clone();
                let connect_config = self.connect_config.clone();

                let audio_filter = mixer.get_audio_filter();
                let backend = self.backend;
                let player = Player::new(player_config, session.clone(), audio_filter, move || {
                    (backend)(device)
                });

                let (spirc, spirc_task) = Spirc::new(connect_config, session, player, mixer);
                self.spirc = Some(spirc);
                self.spirc_task = Some(spirc_task);

                progress = true;
            }

            if let Async::Ready(Some(())) = self.signal.poll().unwrap() {
                if !self.shutdown {
                    if let Some(ref spirc) = self.spirc {
                        spirc.shutdown();
                    }
                    self.shutdown = true;
                } else {
                    return Ok(Async::Ready(()));
                }

                progress = true;
            }

            if let Some(ref mut spirc_task) = self.spirc_task {
                if let Async::Ready(()) = spirc_task.poll().unwrap() {
                    if self.shutdown {
                        return Ok(Async::Ready(()));
                    } else {
                        panic!("Spirc shut down unexpectedly");
                    }
                }
            }

            if !progress {
                return Ok(Async::NotReady);
            }
        }
    }
}

fn main() {
    let mut core = Core::new().unwrap();
    let handle = core.handle();

    let args: Vec<String> = std::env::args().collect();
<<<<<<< HEAD
    let Setup { name, backend, config, device, cache, enable_discovery, credentials, mixer } = setup(&args);

    let mut task = Main::new(handle, name, config, cache, backend, device, mixer);
    if enable_discovery {
#[cfg(not(target_os="windows"))]
        task.discovery();
    }
    if let Some(credentials) = credentials {
        task.credentials(credentials);
    }
=======
>>>>>>> 72070b6c

    core.run(Main::new(handle, setup(&args))).unwrap()
}
<|MERGE_RESOLUTION|>--- conflicted
+++ resolved
@@ -152,19 +152,6 @@
         )
     };
 
-<<<<<<< HEAD
-#[cfg(not(target_os="windows"))]
-    let enable_discovery = !matches.opt_present("disable-discovery");
-#[cfg(target_os="windows")]
-	let enable_discovery = false;
-	
-    let config = Config {
-        user_agent: version::version_string(),
-        device_id: device_id,
-        bitrate: bitrate,
-        onstart: matches.opt_str("onstart"),
-        onstop: matches.opt_str("onstop"),
-=======
     let session_config = {
         let device_id = librespot::session::device_id(&name);
 
@@ -172,7 +159,6 @@
             user_agent: version::version_string(),
             device_id: device_id,
         }
->>>>>>> 72070b6c
     };
 
     let player_config = {
@@ -198,7 +184,10 @@
         }
     };
 
+#[cfg(not(target_os="windows"))]
     let enable_discovery = !matches.opt_present("disable-discovery");
+#[cfg(target_os="windows")]
+    let enable_discovery = false;
 
     Setup {
         backend: backend,
@@ -263,16 +252,9 @@
             task.discovery = Some(discovery(&handle, config, device_id).unwrap());
         }
 
-<<<<<<< HEAD
-#[cfg(not(target_os="windows"))]
-    fn discovery(&mut self) {
-        let device_id = self.config.device_id.clone();
-        let name = self.name.clone();
-=======
         if let Some(credentials) = setup.credentials {
             task.credentials(credentials);
         }
->>>>>>> 72070b6c
 
         task
     }
@@ -366,19 +348,6 @@
     let handle = core.handle();
 
     let args: Vec<String> = std::env::args().collect();
-<<<<<<< HEAD
-    let Setup { name, backend, config, device, cache, enable_discovery, credentials, mixer } = setup(&args);
-
-    let mut task = Main::new(handle, name, config, cache, backend, device, mixer);
-    if enable_discovery {
-#[cfg(not(target_os="windows"))]
-        task.discovery();
-    }
-    if let Some(credentials) = credentials {
-        task.credentials(credentials);
-    }
-=======
->>>>>>> 72070b6c
 
     core.run(Main::new(handle, setup(&args))).unwrap()
 }
