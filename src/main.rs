// TODO: many items from tokio-core::io have been deprecated in favour of tokio-io
#![allow(deprecated)]

#[macro_use] extern crate log;
extern crate env_logger;
extern crate futures;
extern crate getopts;
extern crate librespot;
extern crate tokio_core;
extern crate tokio_signal;

use env_logger::LogBuilder;
use futures::{Future, Async, Poll, Stream};
use std::env;
use std::io::{self, stderr, Write};
use std::path::PathBuf;
use std::process::exit;
use std::str::FromStr;
use tokio_core::reactor::{Handle, Core};
use tokio_core::io::IoStream;
use std::mem;

use librespot::core::authentication::{get_credentials, Credentials};
use librespot::core::cache::Cache;
use librespot::core::config::{Bitrate, DeviceType, PlayerConfig, SessionConfig, ConnectConfig};
use librespot::core::session::Session;
use librespot::core::version;

use librespot::audio_backend::{self, Sink, BACKENDS};
#[cfg(not(target_os="windows"))]
use librespot::discovery::{discovery, DiscoveryStream};
use librespot::mixer::{self, Mixer};
use librespot::player::Player;
use librespot::spirc::{Spirc, SpircTask};

fn usage(program: &str, opts: &getopts::Options) -> String {
    let brief = format!("Usage: {} [options]", program);
    opts.usage(&brief)
}

fn setup_logging(verbose: bool) {
    let mut builder = LogBuilder::new();
    match env::var("RUST_LOG") {
        Ok(config) => {
            builder.parse(&config);
            builder.init().unwrap();

            if verbose {
                warn!("`--verbose` flag overidden by `RUST_LOG` environment variable");
            }
        }
        Err(_) => {
            if verbose {
                builder.parse("mdns=info,librespot=trace");
            } else {
                builder.parse("mdns=info,librespot=info");
            }
            builder.init().unwrap();
        }
    }
}

fn list_backends() {
    println!("Available Backends : ");
    for (&(name, _), idx) in BACKENDS.iter().zip(0..) {
        if idx == 0 {
            println!("- {} (default)", name);
        } else {
            println!("- {}", name);
        }
    }
}

#[derive(Clone)]
struct Setup {
    backend: fn(Option<String>) -> Box<Sink>,
    device: Option<String>,

    mixer: fn() -> Box<Mixer>,

    cache: Option<Cache>,
    player_config: PlayerConfig,
    session_config: SessionConfig,
    connect_config: ConnectConfig,
    credentials: Option<Credentials>,
    enable_discovery: bool,
}

fn setup(args: &[String]) -> Setup {
    let mut opts = getopts::Options::new();
    opts.optopt("c", "cache", "Path to a directory where files will be cached.", "CACHE")
        .optflag("", "disable-audio-cache", "Disable caching of the audio data.")
        .reqopt("n", "name", "Device name", "NAME")
        .optopt("", "device-type", "Displayed device type", "DEVICE_TYPE")
        .optopt("b", "bitrate", "Bitrate (96, 160 or 320). Defaults to 160", "BITRATE")
        .optopt("", "onstart", "Run PROGRAM when playback is about to begin.", "PROGRAM")
        .optopt("", "onstop", "Run PROGRAM when playback has ended.", "PROGRAM")
        .optopt("", "onchange", "Run PROGRAM when playback changes (new track, seeking etc.).", "PROGRAM")
        .optflag("v", "verbose", "Enable verbose output")
        .optopt("u", "username", "Username to sign in with", "USERNAME")
        .optopt("p", "password", "Password", "PASSWORD")
        .optflag("", "disable-discovery", "Disable discovery mode")
        .optopt("", "backend", "Audio backend to use. Use '?' to list options", "BACKEND")
        .optopt("", "device", "Audio device to use. Use '?' to list options", "DEVICE")
        .optopt("", "mixer", "Mixer to use", "MIXER");

    let matches = match opts.parse(&args[1..]) {
        Ok(m) => m,
        Err(f) => {
            writeln!(stderr(), "error: {}\n{}", f.to_string(), usage(&args[0], &opts)).unwrap();
            exit(1);
        }
    };

    let verbose = matches.opt_present("verbose");
    setup_logging(verbose);

    info!("librespot {} ({}). Built on {}. Build ID: {}",
             version::short_sha(),
             version::commit_date(),
             version::short_now(),
             version::build_id());

    let backend_name = matches.opt_str("backend");
    if backend_name == Some("?".into()) {
        list_backends();
        exit(0);
    }

    let backend = audio_backend::find(backend_name)
        .expect("Invalid backend");

    let device = matches.opt_str("device");

    let mixer_name = matches.opt_str("mixer");
    let mixer = mixer::find(mixer_name.as_ref())
        .expect("Invalid mixer");

    let name = matches.opt_str("name").unwrap();
    let use_audio_cache = !matches.opt_present("disable-audio-cache");

    let cache = matches.opt_str("c").map(|cache_location| {
        Cache::new(PathBuf::from(cache_location), use_audio_cache)
    });

    let credentials = {
        let cached_credentials = cache.as_ref().and_then(Cache::credentials);

        get_credentials(
            matches.opt_str("username"),
            matches.opt_str("password"),
            cached_credentials
        )
    };

    let session_config = {
        let device_id = librespot::core::session::device_id(&name);

        SessionConfig {
            user_agent: version::version_string(),
            device_id: device_id,
        }
    };

    let player_config = {
        let bitrate = matches.opt_str("b").as_ref()
            .map(|bitrate| Bitrate::from_str(bitrate).expect("Invalid bitrate"))
            .unwrap_or(Bitrate::default());

        PlayerConfig {
            bitrate: bitrate,
            onstart: matches.opt_str("onstart"),
            onstop: matches.opt_str("onstop"),
            onchange: matches.opt_str("onchange"),
        }
    };

    let connect_config = {
        let device_type = matches.opt_str("device-type").as_ref()
            .map(|device_type| DeviceType::from_str(device_type).expect("Invalid device type"))
            .unwrap_or(DeviceType::default());

        ConnectConfig {
            name: name,
            device_type: device_type,
        }
    };

#[cfg(not(target_os="windows"))]
    let enable_discovery = !matches.opt_present("disable-discovery");
#[cfg(target_os="windows")]
    let enable_discovery = false;
<<<<<<< HEAD
=======

    let config = Config {
        user_agent: version::version_string(),
        device_id: device_id,
        bitrate: bitrate,
        onstart: matches.opt_str("onstart"),
        onstop: matches.opt_str("onstop"),
        onchange: matches.opt_str("onchange"),
    };

    let device = matches.opt_str("device");
>>>>>>> f9632589

    Setup {
        backend: backend,
        cache: cache,
        session_config: session_config,
        player_config: player_config,
        connect_config: connect_config,
        credentials: credentials,
        device: device,
        enable_discovery: enable_discovery,
        mixer: mixer,
    }
}

struct Main {
    cache: Option<Cache>,
    player_config: PlayerConfig,
    session_config: SessionConfig,
    connect_config: ConnectConfig,
    backend: fn(Option<String>) -> Box<Sink>,
    device: Option<String>,
    mixer: fn() -> Box<Mixer>,
    handle: Handle,

#[cfg(not(target_os="windows"))]
    discovery: Option<DiscoveryStream>,
#[cfg(target_os="windows")]
    discovery: Option<String>,
    signal: IoStream<()>,

    spirc: Option<Spirc>,
    spirc_task: Option<SpircTask>,
    connect: Box<Future<Item=Session, Error=io::Error>>,

    shutdown: bool,
}

impl Main {
    fn new(handle: Handle, setup: Setup) -> Main {
        let mut task = Main {
            handle: handle.clone(),
            cache: setup.cache,
            session_config: setup.session_config,
            player_config: setup.player_config,
            connect_config: setup.connect_config,
            backend: setup.backend,
            device: setup.device,
            mixer: setup.mixer,

            connect: Box::new(futures::future::empty()),
            discovery: None,
            spirc: None,
            spirc_task: None,
            shutdown: false,
            signal: tokio_signal::ctrl_c(&handle).flatten_stream().boxed(),
        };

        if setup.enable_discovery {
            let config = task.connect_config.clone();
            let device_id = task.session_config.device_id.clone();

            task.discovery = Some(discovery(&handle, config, device_id).unwrap());
        }

        if let Some(credentials) = setup.credentials {
            task.credentials(credentials);
        }

        task
    }

    fn credentials(&mut self, credentials: Credentials) {
        let config = self.session_config.clone();
        let handle = self.handle.clone();

        let connection = Session::connect(config, credentials, self.cache.clone(), handle);

        self.connect = connection;
        self.spirc = None;
        let task = mem::replace(&mut self.spirc_task, None);
        if let Some(task) = task {
            self.handle.spawn(task);
        }
    }
}

impl Future for Main {
    type Item = ();
    type Error = ();

    fn poll(&mut self) -> Poll<(), ()> {
        loop {
            let mut progress = false;

#[cfg(not(target_os="windows"))] {
            if let Some(Async::Ready(Some(creds))) = self.discovery.as_mut().map(|d| d.poll().unwrap()) {
                if let Some(ref spirc) = self.spirc {
                    spirc.shutdown();
                }
                self.credentials(creds);

                progress = true;
            }
}

            if let Async::Ready(session) = self.connect.poll().unwrap() {
                self.connect = Box::new(futures::future::empty());
                let device = self.device.clone();
                let mixer = (self.mixer)();
                let player_config = self.player_config.clone();
                let connect_config = self.connect_config.clone();

                let audio_filter = mixer.get_audio_filter();
                let backend = self.backend;
                let player = Player::new(player_config, session.clone(), audio_filter, move || {
                    (backend)(device)
                });

                let (spirc, spirc_task) = Spirc::new(connect_config, session, player, mixer);
                self.spirc = Some(spirc);
                self.spirc_task = Some(spirc_task);

                progress = true;
            }

            if let Async::Ready(Some(())) = self.signal.poll().unwrap() {
                if !self.shutdown {
                    if let Some(ref spirc) = self.spirc {
                        spirc.shutdown();
                    }
                    self.shutdown = true;
                } else {
                    return Ok(Async::Ready(()));
                }

                progress = true;
            }

            if let Some(ref mut spirc_task) = self.spirc_task {
                if let Async::Ready(()) = spirc_task.poll().unwrap() {
                    if self.shutdown {
                        return Ok(Async::Ready(()));
                    } else {
                        panic!("Spirc shut down unexpectedly");
                    }
                }
            }

            if !progress {
                return Ok(Async::NotReady);
            }
        }
    }
}

fn main() {
    let mut core = Core::new().unwrap();
    let handle = core.handle();

    let args: Vec<String> = std::env::args().collect();

    core.run(Main::new(handle, setup(&args))).unwrap()
}
<|MERGE_RESOLUTION|>--- conflicted
+++ resolved
@@ -190,20 +190,6 @@
     let enable_discovery = !matches.opt_present("disable-discovery");
 #[cfg(target_os="windows")]
     let enable_discovery = false;
-<<<<<<< HEAD
-=======
-
-    let config = Config {
-        user_agent: version::version_string(),
-        device_id: device_id,
-        bitrate: bitrate,
-        onstart: matches.opt_str("onstart"),
-        onstop: matches.opt_str("onstop"),
-        onchange: matches.opt_str("onchange"),
-    };
-
-    let device = matches.opt_str("device");
->>>>>>> f9632589
 
     Setup {
         backend: backend,
