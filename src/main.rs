// TODO: many items from tokio-core::io have been deprecated in favour of tokio-io
#![allow(deprecated)]

#[macro_use] extern crate log;
extern crate env_logger;
extern crate futures;
extern crate getopts;
extern crate librespot;
extern crate tokio_core;
extern crate tokio_signal;

use env_logger::LogBuilder;
use futures::{Future, Async, Poll, Stream};
use std::env;
use std::io::{self, stderr, Write};
use std::path::PathBuf;
use std::process::exit;
use std::str::FromStr;
use tokio_core::reactor::{Handle, Core};
use tokio_core::io::IoStream;
use std::mem;

use librespot::core::authentication::{get_credentials, Credentials};
use librespot::core::cache::Cache;
use librespot::core::config::{Bitrate, DeviceType, PlayerConfig, SessionConfig, ConnectConfig};
use librespot::core::session::Session;
use librespot::core::version;

use librespot::audio_backend::{self, Sink, BACKENDS};
#[cfg(not(target_os="windows"))]
use librespot::discovery::{discovery, DiscoveryStream};
use librespot::mixer::{self, Mixer};
use librespot::player::Player;
use librespot::spirc::{Spirc, SpircTask};

fn usage(program: &str, opts: &getopts::Options) -> String {
    let brief = format!("Usage: {} [options]", program);
    opts.usage(&brief)
}

fn setup_logging(verbose: bool) {
    let mut builder = LogBuilder::new();
    match env::var("RUST_LOG") {
        Ok(config) => {
            builder.parse(&config);
            builder.init().unwrap();

            if verbose {
                warn!("`--verbose` flag overidden by `RUST_LOG` environment variable");
            }
        }
        Err(_) => {
            if verbose {
                builder.parse("mdns=info,librespot=trace");
            } else {
                builder.parse("mdns=info,librespot=info");
            }
            builder.init().unwrap();
        }
    }
}

fn list_backends() {
    println!("Available Backends : ");
    for (&(name, _), idx) in BACKENDS.iter().zip(0..) {
        if idx == 0 {
            println!("- {} (default)", name);
        } else {
            println!("- {}", name);
        }
    }
}

#[derive(Clone)]
struct Setup {
    backend: fn(Option<String>) -> Box<Sink>,
    device: Option<String>,

    mixer: fn() -> Box<Mixer>,

    cache: Option<Cache>,
    player_config: PlayerConfig,
    session_config: SessionConfig,
    connect_config: ConnectConfig,
    credentials: Option<Credentials>,
    enable_discovery: bool,
}

fn setup(args: &[String]) -> Setup {
    let mut opts = getopts::Options::new();
    opts.optopt("c", "cache", "Path to a directory where files will be cached.", "CACHE")
        .optflag("", "disable-audio-cache", "Disable caching of the audio data.")
        .reqopt("n", "name", "Device name", "NAME")
        .optopt("", "device-type", "Displayed device type", "DEVICE_TYPE")
        .optopt("b", "bitrate", "Bitrate (96, 160 or 320). Defaults to 160", "BITRATE")
        .optopt("", "onstart", "Run PROGRAM when playback is about to begin.", "PROGRAM")
        .optopt("", "onstop", "Run PROGRAM when playback has ended.", "PROGRAM")
        .optopt("", "onchange", "Run PROGRAM when playback changes (new track, seeking etc.).", "PROGRAM")
        .optopt("", "player-mac", "MAC address of the Squeezebox to be controlled in Connect mode.", "MAC")
        .optopt("", "lms", "hostname and port of Logitech Media Server instance (eg. localhost:9000)", "LMS")
        .optflag("v", "verbose", "Enable verbose output")
        .optopt("u", "username", "Username to sign in with", "USERNAME")
        .optopt("p", "password", "Password", "PASSWORD")
        .optflag("", "disable-discovery", "Disable discovery mode")
        .optopt("", "backend", "Audio backend to use. Use '?' to list options", "BACKEND")
        .optopt("", "device", "Audio device to use. Use '?' to list options", "DEVICE")
        .optopt("", "mixer", "Mixer to use", "MIXER");

    let matches = match opts.parse(&args[1..]) {
        Ok(m) => m,
        Err(f) => {
            writeln!(stderr(), "error: {}\n{}", f.to_string(), usage(&args[0], &opts)).unwrap();
            exit(1);
        }
    };

    let verbose = matches.opt_present("verbose");
    setup_logging(verbose);

    info!("librespot {} ({}). Built on {}. Build ID: {}",
             version::short_sha(),
             version::commit_date(),
             version::short_now(),
             version::build_id());

    let backend_name = matches.opt_str("backend");
    if backend_name == Some("?".into()) {
        list_backends();
        exit(0);
    }

    let backend = audio_backend::find(backend_name)
        .expect("Invalid backend");

    let device = matches.opt_str("device");

    let mixer_name = matches.opt_str("mixer");
    let mixer = mixer::find(mixer_name.as_ref())
        .expect("Invalid mixer");

    let name = matches.opt_str("name").unwrap();
    let use_audio_cache = !matches.opt_present("disable-audio-cache");

    let cache = matches.opt_str("c").map(|cache_location| {
        Cache::new(PathBuf::from(cache_location), use_audio_cache)
    });

    let credentials = {
        let cached_credentials = cache.as_ref().and_then(Cache::credentials);

        get_credentials(
            matches.opt_str("username"),
            matches.opt_str("password"),
            cached_credentials
        )
    };

    let session_config = {
        let device_id = librespot::core::session::device_id(&name);

        SessionConfig {
            user_agent: version::version_string(),
            device_id: device_id,
        }
    };

    let player_config = {
        let bitrate = matches.opt_str("b").as_ref()
            .map(|bitrate| Bitrate::from_str(bitrate).expect("Invalid bitrate"))
            .unwrap_or(Bitrate::default());

        PlayerConfig {
            bitrate: bitrate,
            onstart: matches.opt_str("onstart"),
            onstop: matches.opt_str("onstop"),
            onchange: matches.opt_str("onchange"),
        }
    };

    let connect_config = {
        let device_type = matches.opt_str("device-type").as_ref()
            .map(|device_type| DeviceType::from_str(device_type).expect("Invalid device type"))
            .unwrap_or(DeviceType::default());

        ConnectConfig {
            name: name,
            device_type: device_type,
        }
    };

#[cfg(not(target_os="windows"))]
    let enable_discovery = !matches.opt_present("disable-discovery");
#[cfg(target_os="windows")]
    let enable_discovery = false;

<<<<<<< HEAD
=======
    let config = Config {
        user_agent: version::version_string(),
        device_id: device_id,
        bitrate: bitrate,
        onstart: matches.opt_str("onstart"),
        onstop: matches.opt_str("onstop"),
        onchange: matches.opt_str("onchange"),
        mac: matches.opt_str("player-mac"),
        lms: matches.opt_str("lms"),
    };

    let device = matches.opt_str("device");

>>>>>>> e85433ff
    Setup {
        backend: backend,
        cache: cache,
        session_config: session_config,
        player_config: player_config,
        connect_config: connect_config,
        credentials: credentials,
        device: device,
        enable_discovery: enable_discovery,
        mixer: mixer,
    }
}

struct Main {
    cache: Option<Cache>,
    player_config: PlayerConfig,
    session_config: SessionConfig,
    connect_config: ConnectConfig,
    backend: fn(Option<String>) -> Box<Sink>,
    device: Option<String>,
    mixer: fn() -> Box<Mixer>,
    handle: Handle,

#[cfg(not(target_os="windows"))]
    discovery: Option<DiscoveryStream>,
#[cfg(target_os="windows")]
    discovery: Option<String>,
    signal: IoStream<()>,

    spirc: Option<Spirc>,
    spirc_task: Option<SpircTask>,
    connect: Box<Future<Item=Session, Error=io::Error>>,

    shutdown: bool,
}

impl Main {
    fn new(handle: Handle, setup: Setup) -> Main {
        let mut task = Main {
            handle: handle.clone(),
            cache: setup.cache,
            session_config: setup.session_config,
            player_config: setup.player_config,
            connect_config: setup.connect_config,
            backend: setup.backend,
            device: setup.device,
            mixer: setup.mixer,

            connect: Box::new(futures::future::empty()),
            discovery: None,
            spirc: None,
            spirc_task: None,
            shutdown: false,
            signal: tokio_signal::ctrl_c(&handle).flatten_stream().boxed(),
        };

        if setup.enable_discovery {
            let config = task.connect_config.clone();
            let device_id = task.session_config.device_id.clone();

            task.discovery = Some(discovery(&handle, config, device_id).unwrap());
        }

        if let Some(credentials) = setup.credentials {
            task.credentials(credentials);
        }

        task
    }

    fn credentials(&mut self, credentials: Credentials) {
        let config = self.session_config.clone();
        let handle = self.handle.clone();

        let connection = Session::connect(config, credentials, self.cache.clone(), handle);

        self.connect = connection;
        self.spirc = None;
        let task = mem::replace(&mut self.spirc_task, None);
        if let Some(task) = task {
            self.handle.spawn(task);
        }
    }
}

impl Future for Main {
    type Item = ();
    type Error = ();

    fn poll(&mut self) -> Poll<(), ()> {
        loop {
            let mut progress = false;

#[cfg(not(target_os="windows"))] {
            if let Some(Async::Ready(Some(creds))) = self.discovery.as_mut().map(|d| d.poll().unwrap()) {
                if let Some(ref spirc) = self.spirc {
                    spirc.shutdown();
                }
                self.credentials(creds);

                progress = true;
            }
}

            if let Async::Ready(session) = self.connect.poll().unwrap() {
                self.connect = Box::new(futures::future::empty());
                let device = self.device.clone();
                let mixer = (self.mixer)();
                let player_config = self.player_config.clone();
                let connect_config = self.connect_config.clone();

                let audio_filter = mixer.get_audio_filter();
                let backend = self.backend;
                let player = Player::new(player_config, session.clone(), audio_filter, move || {
                    (backend)(device)
                });

                let (spirc, spirc_task) = Spirc::new(connect_config, session, player, mixer);
                self.spirc = Some(spirc);
                self.spirc_task = Some(spirc_task);

                progress = true;
            }

            if let Async::Ready(Some(())) = self.signal.poll().unwrap() {
                if !self.shutdown {
                    if let Some(ref spirc) = self.spirc {
                        spirc.shutdown();
                    }
                    self.shutdown = true;
                } else {
                    return Ok(Async::Ready(()));
                }

                progress = true;
            }

            if let Some(ref mut spirc_task) = self.spirc_task {
                if let Async::Ready(()) = spirc_task.poll().unwrap() {
                    if self.shutdown {
                        return Ok(Async::Ready(()));
                    } else {
                        panic!("Spirc shut down unexpectedly");
                    }
                }
            }

            if !progress {
                return Ok(Async::NotReady);
            }
        }
    }
}

fn main() {
    let mut core = Core::new().unwrap();
    let handle = core.handle();

    let args: Vec<String> = std::env::args().collect();

    core.run(Main::new(handle, setup(&args))).unwrap()
}
<|MERGE_RESOLUTION|>--- conflicted
+++ resolved
@@ -174,6 +174,8 @@
             onstart: matches.opt_str("onstart"),
             onstop: matches.opt_str("onstop"),
             onchange: matches.opt_str("onchange"),
+            mac: matches.opt_str("player-mac"),
+            lms: matches.opt_str("lms"),
         }
     };
 
@@ -193,22 +195,6 @@
 #[cfg(target_os="windows")]
     let enable_discovery = false;
 
-<<<<<<< HEAD
-=======
-    let config = Config {
-        user_agent: version::version_string(),
-        device_id: device_id,
-        bitrate: bitrate,
-        onstart: matches.opt_str("onstart"),
-        onstop: matches.opt_str("onstop"),
-        onchange: matches.opt_str("onchange"),
-        mac: matches.opt_str("player-mac"),
-        lms: matches.opt_str("lms"),
-    };
-
-    let device = matches.opt_str("device");
-
->>>>>>> e85433ff
     Setup {
         backend: backend,
         cache: cache,
