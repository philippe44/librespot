--- conflicted
+++ resolved
@@ -53,18 +53,9 @@
 tokio-signal = "0.1.2"
 url = "1.3"
 
-<<<<<<< HEAD
-alsa            = { git = "https://github.com/plietar/rust-alsa", optional = true }
-portaudio-rs    = { version = "0.3.0", optional = true }
-libpulse-sys    = { version = "0.0.0", optional = true }
-jack            = { version = "0.5.3", optional = true }
-libc            = { version = "0.2", optional = true }
-
 [target.'cfg(not(target_os = "windows"))'.dependencies]
 mdns = { git = "https://github.com/plietar/rust-mdns" }
 
-=======
->>>>>>> f3bb85c3
 [build-dependencies]
 rand            = "0.3.13"
 vergen          = "0.1.0"
@@ -81,11 +72,7 @@
 
 with-dns-sd = ["librespot-discovery/with-dns-sd"]
 
-<<<<<<< HEAD
 default = []
-=======
-default = ["librespot-playback/portaudio-backend"]
->>>>>>> f3bb85c3
 
 [package.metadata.deb]
 maintainer = "librespot-org"
