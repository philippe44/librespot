[package]
name = "librespot"
version = "0.1.0"
authors = ["Paul Liétar <paul@lietar.net>"]
build = "build.rs"
license = "MIT"
description = "Open Source Spotify client library"
keywords = ["spotify"]
repository = "https://github.com/plietar/librespot"
readme = "README.md"

[workspace]

[lib]
name = "librespot"
path = "src/lib.rs"

[[bin]]
name = "librespot"
path = "src/main.rs"
doc = false

[dependencies.librespot-audio]
path = "audio"
[dependencies.librespot-core]
path = "core"
[dependencies.librespot-metadata]
path = "metadata"
[dependencies.librespot-protocol]
path = "protocol"

[dependencies]
base64 = "0.5.0"
env_logger = "0.4.0"
futures = "0.1.8"
getopts = "0.2.14"
hyper = "0.11.2"
log = "0.3.5"
mdns = { git = "https://github.com/plietar/rust-mdns" }
num-bigint = "0.1.35"
protobuf = "1.1"
rand = "0.3.13"
rpassword = "0.3.0"
rust-crypto = { git = "https://github.com/awmath/rust-crypto.git", branch = "avx2" }
serde = "0.9.6"
serde_derive = "0.9.6"
serde_json = "0.9.5"
tokio-core = "0.1.2"
tokio-io = "0.1"
tokio-signal = "0.1.2"
url = "1.3"

alsa            = { git = "https://github.com/plietar/rust-alsa", optional = true }
portaudio-rs    = { version = "0.3.0", optional = true }
libpulse-sys    = { version = "0.0.0", optional = true }
<<<<<<< HEAD
jack            = { version = "0.5.3", optional = true }
=======
libc            = { version = "0.2", optional = true }
dns-sd          = { version = "0.1.3", optional = true }
>>>>>>> 932441db

[build-dependencies]
rand            = "0.3.13"
vergen          = "0.1.0"
protobuf_macros = { git = "https://github.com/plietar/rust-protobuf-macros", features = ["with-syntex"] }

[features]
alsa-backend = ["alsa"]
portaudio-backend = ["portaudio-rs"]
<<<<<<< HEAD
pulseaudio-backend = ["libpulse-sys"]
jackaudio-backend = ["jack"]
=======
pulseaudio-backend = ["libpulse-sys", "libc"]
>>>>>>> 932441db

with-tremor = ["librespot-audio/with-tremor"]
with-lewton = ["librespot-audio/with-lewton"]

with-dns-sd = ["dns-sd"]

default = ["portaudio-backend"]

[package.metadata.deb]
maintainer = "librespot-org"
copyright = "2018 Paul Liétar"
license_file = ["LICENSE", "4"]
depends = "$auto"
extended_description = """\
librespot is an open source client library for Spotify. It enables applications \
to use Spotify's service, without using the official but closed-source \
libspotify. Additionally, it will provide extra features which are not \
available in the official library."""
section = "sound"
priority = "optional"
assets = [
    ["target/release/librespot", "usr/bin/", "755"],
    ["contrib/librespot.service", "lib/systemd/system/", "644"]
]<|MERGE_RESOLUTION|>--- conflicted
+++ resolved
@@ -53,12 +53,9 @@
 alsa            = { git = "https://github.com/plietar/rust-alsa", optional = true }
 portaudio-rs    = { version = "0.3.0", optional = true }
 libpulse-sys    = { version = "0.0.0", optional = true }
-<<<<<<< HEAD
 jack            = { version = "0.5.3", optional = true }
-=======
 libc            = { version = "0.2", optional = true }
 dns-sd          = { version = "0.1.3", optional = true }
->>>>>>> 932441db
 
 [build-dependencies]
 rand            = "0.3.13"
@@ -68,12 +65,8 @@
 [features]
 alsa-backend = ["alsa"]
 portaudio-backend = ["portaudio-rs"]
-<<<<<<< HEAD
-pulseaudio-backend = ["libpulse-sys"]
+pulseaudio-backend = ["libpulse-sys, "libc"]
 jackaudio-backend = ["jack"]
-=======
-pulseaudio-backend = ["libpulse-sys", "libc"]
->>>>>>> 932441db
 
 with-tremor = ["librespot-audio/with-tremor"]
 with-lewton = ["librespot-audio/with-lewton"]
