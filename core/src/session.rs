--- conflicted
+++ resolved
@@ -1,10 +1,6 @@
 use std::sync::atomic::{AtomicUsize, Ordering};
-<<<<<<< HEAD
-use std::sync::{Arc, Mutex, RwLock, Weak};
-=======
 use std::sync::{Arc, RwLock, Weak};
 use std::task::Poll;
->>>>>>> 91d7d042
 use std::time::{SystemTime, UNIX_EPOCH};
 use std::{io, pin::Pin, task::Context};
 
@@ -12,36 +8,16 @@
 
 use byteorder::{BigEndian, ByteOrder};
 use bytes::Bytes;
-<<<<<<< HEAD
-// use futures::sync::mpsc;
-// use futures::{Async, Future, IntoFuture, Poll, Stream};
-// use tokio::runtime::{current_thread, current_thread::Handle};
-
-// use futures::future::{IntoFuture, Remote};
-use futures::{channel::mpsc, future, Future, Stream, StreamExt, TryFutureExt};
-use std::{
-    pin::Pin,
-    task::{Context, Poll},
-};
-
-use tokio::runtime::Handle;
-=======
 use futures::{channel::mpsc, Future, FutureExt, StreamExt, TryStream, TryStreamExt};
->>>>>>> 91d7d042
 
 use crate::apresolve::apresolve_or_fallback;
-// use crate::audio_key::AudioKeyManager;
+use crate::audio_key::AudioKeyManager;
 use crate::authentication::Credentials;
 use crate::cache::Cache;
-<<<<<<< HEAD
-// use crate::channel::ChannelManager;
-// use crate::component::Lazy;
-=======
 use crate::channel::ChannelManager;
->>>>>>> 91d7d042
 use crate::config::SessionConfig;
 use crate::connection;
-// use crate::mercury::MercuryManager;
+use crate::mercury::MercuryManager;
 
 struct SessionData {
     country: String,
@@ -54,21 +30,13 @@
     config: SessionConfig,
     data: RwLock<SessionData>,
 
-    tx_connection: mpsc::UnboundedSender<io::Result<(u8, Vec<u8>)>>,
-
-<<<<<<< HEAD
-    // audio_key: Lazy<AudioKeyManager>,
-    // channel: Lazy<ChannelManager>,
-    // mercury: Lazy<MercuryManager>,
-    cache: Option<Arc<Cache>>,
-    handle: Mutex<Handle>,
-=======
+    tx_connection: mpsc::UnboundedSender<(u8, Vec<u8>)>,
+
     audio_key: OnceCell<AudioKeyManager>,
     channel: OnceCell<ChannelManager>,
     mercury: OnceCell<MercuryManager>,
     cache: Option<Arc<Cache>>,
 
->>>>>>> 91d7d042
     session_id: usize,
 }
 
@@ -76,57 +44,12 @@
 
 #[derive(Clone)]
 pub struct Session(Arc<SessionInternal>);
-
-// TODO: Define better errors!
-type Result<T> = std::result::Result<T, Box<dyn std::error::Error>>;
 
 impl Session {
     pub async fn connect(
         config: SessionConfig,
         credentials: Credentials,
         cache: Option<Cache>,
-<<<<<<< HEAD
-        handle: Handle,
-    ) -> Result<Session> {
-        let access_point_addr =
-            apresolve_or_fallback::<io::Error>(&config.proxy, &config.ap_port).await?;
-
-        let proxy = config.proxy.clone();
-        info!("Connecting to AP \"{}\"", access_point_addr);
-        let connection = connection::connect(access_point_addr, &proxy);
-
-        let device_id = config.device_id.clone();
-        let authentication = connection.and_then(move |connection| {
-            connection::authenticate(connection, credentials, device_id)
-        });
-
-        let result = match authentication.await {
-            Ok((transport, reusable_credentials)) => {
-                info!("Authenticated as \"{}\" !", reusable_credentials.username);
-                if let Some(ref cache) = cache {
-                    cache.save_credentials(&reusable_credentials);
-                }
-
-                let (session, tasks) = Session::create(
-                    &handle,
-                    transport,
-                    config,
-                    cache,
-                    reusable_credentials.username.clone(),
-                );
-
-                tokio::task::spawn_local(async move { tasks });
-
-                Ok(session)
-            }
-            Err(e) => {
-                error!("Unable to Connect");
-                Err(e.into())
-            }
-        };
-
-        result
-=======
     ) -> io::Result<Session> {
         let ap = apresolve_or_fallback(&config.proxy, &config.ap_port).await;
 
@@ -143,7 +66,6 @@
         let session = Session::create(conn, config, cache, reusable_credentials.username);
 
         Ok(session)
->>>>>>> 91d7d042
     }
 
     fn create(
@@ -151,11 +73,7 @@
         config: SessionConfig,
         cache: Option<Cache>,
         username: String,
-<<<<<<< HEAD
-    ) -> (Session, Box<dyn Future<Output = (Result<()>, Result<()>)>>) {
-=======
     ) -> Session {
->>>>>>> 91d7d042
         let (sink, stream) = transport.split();
 
         let (sender_tx, sender_rx) = mpsc::unbounded();
@@ -164,7 +82,7 @@
         debug!("new Session[{}]", session_id);
 
         let session = Session(Arc::new(SessionInternal {
-            config,
+            config: config,
             data: RwLock::new(SessionData {
                 country: String::new(),
                 canonical_username: username,
@@ -176,37 +94,6 @@
 
             cache: cache.map(Arc::new),
 
-<<<<<<< HEAD
-            // audio_key: Lazy::new(),
-            // channel: Lazy::new(),
-            // mercury: Lazy::new(),
-            handle: Mutex::new(handle.clone()),
-            session_id,
-        }));
-
-        let sender_task = sender_rx
-            .forward(sink)
-            .map_err(|e| -> Box<dyn std::error::Error> { Box::new(e) });
-
-        let receiver_task = DispatchTask(stream, session.weak());
-
-        let task = Box::new(future::join(receiver_task, sender_task));
-
-        (session, task)
-    }
-
-    // pub fn audio_key(&self) -> &AudioKeyManager {
-    //     self.0.audio_key.get(|| AudioKeyManager::new(self.weak()))
-    // }
-
-    // pub fn channel(&self) -> &ChannelManager {
-    //     self.0.channel.get(|| ChannelManager::new(self.weak()))
-    // }
-
-    // pub fn mercury(&self) -> &MercuryManager {
-    //     self.0.mercury.get(|| MercuryManager::new(self.weak()))
-    // }
-=======
             audio_key: OnceCell::new(),
             channel: OnceCell::new(),
             mercury: OnceCell::new(),
@@ -240,47 +127,11 @@
             .mercury
             .get_or_init(|| MercuryManager::new(self.weak()))
     }
->>>>>>> 91d7d042
 
     pub fn time_delta(&self) -> i64 {
         self.0.data.read().unwrap().time_delta
     }
 
-<<<<<<< HEAD
-    // Spawn a future directly
-    // pub fn spawn<F>(&self, f: F)
-    // where
-    //     F: Future<Output = ()> + Send + 'static,
-    // {
-    //     let handle = self.0.handle.lock().unwrap();
-    //     let spawn_res = handle.spawn(f);
-    //     match spawn_res {
-    //         Ok(_) => (),
-    //         Err(e) => error!("Session SpawnErr {:?}", e),
-    //     }
-    // }
-
-    // pub fn spawn<F, R>(&self, f: F)
-    // where
-    //     F: FnOnce() -> R + Send + 'static,
-    //     R: Future<Item = (), Error = ()> + Send + 'static,
-    // {
-    //     // This fails when called from a different thread
-    //     // current_thread::spawn(future::lazy(|| f()));
-    //
-    //     // These fail when the Future doesn't implement Send
-    //     let handle = self.0.handle.lock().unwrap();
-    //     let spawn_res = handle.spawn(lazy(|| f()));
-    //
-    //     // let mut te = current_thread::TaskExecutor::current();
-    //     // let spawn_res = te.spawn_local(Box::new(future::lazy(|| f())));
-    //
-    //     match spawn_res {
-    //         Ok(_) => (),
-    //         Err(e) => error!("Session SpawnErr {:?}", e),
-    //     }
-    // }
-=======
     pub fn spawn<T>(&self, task: T)
     where
         T: Future + Send + 'static,
@@ -288,7 +139,6 @@
     {
         tokio::spawn(task);
     }
->>>>>>> 91d7d042
 
     fn debug_info(&self) {
         debug!(
@@ -299,11 +149,7 @@
         );
     }
 
-<<<<<<< HEAD
-    // #[cfg_attr(feature = "cargo-clippy", allow(match_same_arms))]
-=======
     #[allow(clippy::match_same_arms)]
->>>>>>> 91d7d042
     fn dispatch(&self, cmd: u8, data: Bytes) {
         match cmd {
             0x4 => {
@@ -326,18 +172,15 @@
                 self.0.data.write().unwrap().country = country;
             }
 
-            // 0x9 | 0xa => self.channel().dispatch(cmd, data),
-            // 0xd | 0xe => self.audio_key().dispatch(cmd, data),
-            // 0xb2..=0xb6 => self.mercury().dispatch(cmd, data),
-            _ => trace!("Unknown dispatch cmd :{:?} {:?}", cmd, data),
+            0x9 | 0xa => self.channel().dispatch(cmd, data),
+            0xd | 0xe => self.audio_key().dispatch(cmd, data),
+            0xb2..=0xb6 => self.mercury().dispatch(cmd, data),
+            _ => (),
         }
     }
 
     pub fn send_packet(&self, cmd: u8, data: Vec<u8>) {
-        self.0
-            .tx_connection
-            .unbounded_send(Ok((cmd, data)))
-            .unwrap();
+        self.0.tx_connection.unbounded_send((cmd, data)).unwrap();
     }
 
     pub fn cache(&self) -> Option<&Arc<Cache>> {
@@ -371,8 +214,8 @@
     pub fn shutdown(&self) {
         debug!("Invalidating session[{}]", self.0.session_id);
         self.0.data.write().unwrap().invalid = true;
-        // self.mercury().shutdown();
-        // self.channel().shutdown();
+        self.mercury().shutdown();
+        self.channel().shutdown();
     }
 
     pub fn is_invalid(&self) -> bool {
@@ -401,47 +244,22 @@
 
 struct DispatchTask<S>(S, SessionWeak)
 where
-<<<<<<< HEAD
-    S: Stream<Item = io::Result<(u8, Bytes)>> + Unpin;
-=======
     S: TryStream<Ok = (u8, Bytes)> + Unpin;
->>>>>>> 91d7d042
-
-impl<S: Stream<Item = io::Result<(u8, Bytes)>>> Future for DispatchTask<S>
+
+impl<S> Future for DispatchTask<S>
 where
-<<<<<<< HEAD
-    S: Stream<Item = io::Result<(u8, Bytes)>> + Unpin,
-{
-    type Output = Result<()>;
-
-    fn poll(mut self: Pin<&mut Self>, cx: &mut Context) -> Poll<Self::Output> {
-=======
     S: TryStream<Ok = (u8, Bytes)> + Unpin,
     <S as TryStream>::Ok: std::fmt::Debug,
 {
     type Output = Result<(), S::Error>;
 
     fn poll(mut self: Pin<&mut Self>, cx: &mut Context<'_>) -> Poll<Self::Output> {
->>>>>>> 91d7d042
         let session = match self.1.try_upgrade() {
             Some(session) => session,
             None => return Poll::Ready(Ok(())),
         };
 
         loop {
-<<<<<<< HEAD
-            let (cmd, data) = match Pin::new(&mut self.0).poll_next(cx) {
-                Poll::Ready(Some(Ok(t))) => t,
-                Poll::Ready(Some(Err(e))) => {
-                    warn!("Server Connectioned errored");
-                    session.shutdown();
-                    return Poll::Ready(Err(Box::new(e)));
-                }
-                Poll::Ready(None) => {
-                    warn!("Connection to server closed.");
-                    session.shutdown();
-                    return Poll::Ready(Ok(()));
-=======
             let (cmd, data) = match self.0.try_poll_next_unpin(cx) {
                 Poll::Ready(Some(Ok(t))) => t,
                 Poll::Ready(None) => {
@@ -452,10 +270,10 @@
                 Poll::Ready(Some(Err(e))) => {
                     session.shutdown();
                     return Poll::Ready(Err(e));
->>>>>>> 91d7d042
                 }
                 Poll::Pending => return Poll::Pending,
             };
+
             session.dispatch(cmd, data);
         }
     }
@@ -463,11 +281,7 @@
 
 impl<S> Drop for DispatchTask<S>
 where
-<<<<<<< HEAD
-    S: Stream<Item = io::Result<(u8, Bytes)>> + Unpin,
-=======
     S: TryStream<Ok = (u8, Bytes)> + Unpin,
->>>>>>> 91d7d042
 {
     fn drop(&mut self) {
         debug!("drop Dispatch");
