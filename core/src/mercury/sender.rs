--- conflicted
+++ resolved
@@ -1,16 +1,7 @@
-<<<<<<< HEAD
-use futures::{Future, Sink};
-use std::collections::VecDeque;
-=======
 use futures::Sink;
 use std::{collections::VecDeque, pin::Pin, task::Context};
->>>>>>> 91d7d042
 
 use super::*;
-use std::{
-    pin::Pin,
-    task::{Context, Poll},
-};
 
 pub struct MercurySender {
     mercury: MercuryManager,
@@ -39,23 +30,6 @@
     }
 }
 
-<<<<<<< HEAD
-type SinkItem = Vec<u8>;
-impl Sink<SinkItem> for MercurySender {
-    type Error = MercuryError;
-
-    fn start_send(self: Pin<&mut Self>, item: SinkItem) -> Result<(), Self::Error> {
-        let task = self.mercury.send(self.uri.clone(), item);
-        self.pending.push_back(task);
-        Poll::Ready(Ok(()))
-    }
-
-    fn poll_flush(self: Pin<&mut Self>, cx: &mut Context) -> Poll<Result<(), Self::Error>> {
-        loop {
-            match self.pending.front_mut() {
-                Some(task) => {
-                    ready!(task.poll());
-=======
 impl Sink<Vec<u8>> for MercurySender {
     type Error = MercuryError;
 
@@ -79,9 +53,7 @@
                 }
                 None => {
                     return Poll::Ready(Ok(()));
->>>>>>> 91d7d042
                 }
-                None => return Poll::Ready(Ok(())),
             }
             self.pending.pop_front();
         }
